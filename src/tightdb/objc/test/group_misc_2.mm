--- conflicted
+++ resolved
@@ -215,29 +215,16 @@
     int COL_SUBTABLE_INT = 0;
 
     // Add a row to the top level table
-<<<<<<< HEAD
-    [table addEmptyRow];
+    [table addRow:nil];
     [table TDBsetInt:700 inColumnWithIndex:COL_TABLE_INT atRowIndex:0];
 
     // Add two rows to the subtable
     TDBTable* subtable = [table TDBtableInColumnWithIndex:COL_TABLE_TAB atRowIndex:0];
-    [subtable addEmptyRow];
+    [subtable addRow:nil];
 
     [subtable TDBsetInt:800 inColumnWithIndex:COL_SUBTABLE_INT atRowIndex:0];
-    [subtable addEmptyRow];
+    [subtable addRow:nil];
     [subtable TDBsetInt:801 inColumnWithIndex:COL_SUBTABLE_INT atRowIndex:1];
-=======
-    [table addRow:nil];
-    [table setInt:700 inColumnWithIndex:COL_TABLE_INT atRowIndex:0];
-
-    // Add two rows to the subtable
-    TDBTable* subtable = [table tableInColumnWithIndex:COL_TABLE_TAB atRowIndex:0];
-    [subtable addRow:nil];
-
-    [subtable setInt:800 inColumnWithIndex:COL_SUBTABLE_INT atRowIndex:0];
-    [subtable addRow:nil];
-    [subtable setInt:801 inColumnWithIndex:COL_SUBTABLE_INT atRowIndex:1];
->>>>>>> 249daaa0
 
     // Make the mixed values column contain another subtable
     [table TDBsetMixed:[TDBMixed mixedWithTable:nil] inColumnWithIndex:COL_TABLE_MIX atRowIndex:0];
