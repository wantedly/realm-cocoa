#import "AppDelegate.h"
#import <Tightdb/Tightdb.h>


// @@Example: create_table @@
// Define table

TIGHTDB_TABLE_3(PeopleTable,
                Name, String,
                Age,  Int,
                Hired, Bool);

// Use it in a function

void tableFunc() {
    PeopleTable *people = [[PeopleTable alloc] init];
    // (...)
    // @@EndExample@@

    // @@Example: insert_rows @@

    // Add a row
<<<<<<< HEAD
    PeopleTable_Row *cursor;
    cursor = [people addEmptyRow];
    cursor.Name  = @"John";
    cursor.Age   = 21;
    cursor.Hired = YES;
=======
    PeopleTable_Row *row;
    row = [people addEmptyRow];
    row.Name  = @"John";
    row.Age   = 21;
    row.Hired = YES;
>>>>>>> 8d17daef

    // Add more rows
    [people appendRow:@{@"Name": @"Mary", @"Age": @76, @"Hired": @NO}];
    [people appendRow:@{@"Name": @"Lars", @"Age": @22, @"Hired": @YES}];
    [people appendRow:@{@"Name": @"Phil", @"Age": @43, @"Hired": @NO}];
    [people appendRow:@{@"Name": @"Anni", @"Age": @54, @"Hired": @YES}];

    // @@EndExample@@

    // @@Example: insert_at_index @@
    [people insertRow:@{@"Name": @"Frank", @"Age": @34, @"Hired": @YES} atRowIndex:2];

    // @@EndExample@@

    // @@Example: number_of_rows @@
    NSUInteger cnt1 = people.rowCount;                 // cnt = 6
    NSLog(@"RowCount: %i", cnt1);
    BOOL empty = people.rowCount == 0;                 // empty = NO
    NSLog(@"Table is empty? %d", empty);
    // @@EndExample@@

    // @@Example: accessing_rows @@
    // Getting values directly
    NSString* name = people[5].Name;                   // =&gt; 'Anni'
    NSLog(@"Name: %@", name);

    // Using a cursor
    PeopleTable_Row *myRow = people[5];
    int64_t age = myRow.Age;                           // =&gt; 54
    NSLog(@"Age: %lli", age);
    BOOL hired  = myRow.Hired;                         // =&gt; true
    NSLog(@"Hired? %d", hired);

    // Setting values
    people[5].Age = 43;                                // Getting younger
    myRow.Age += 1;                                    // Happy birthday!
    // @@EndExample@@

    // @@Example: last_row @@
    NSString *last = [people rowAtLastIndex].Name;  // =&gt; "Anni"
    NSLog(@"Last name: %@", last);
    // @@EndExample@@

    // @@Example: updating_entire_row @@
    people[4] = @{@"Name": @"Eric", @"Age": @50, @"Hired": @YES};
    // @@EndExample@@

    // @@Example: deleting_row @@
    [people removeRowAtIndex:2];
    NSUInteger cnt2 = people.rowCount;                  // cnt = 5
    NSLog(@"RowCount: %i", cnt2);
    // @@EndExample@@

    // @@Example: iteration @@
    for (NSUInteger i = 0; i < people.rowCount; ++i) {
        PeopleTable_Row *row = people[i];
        NSLog(@"%@ is %lld years old", row.Name, row.Age);
    }
    // @@EndExample@@

    // @@Example: simple_seach @@
    NSUInteger row_id;
    row_id = [people.Name find:@"Philip"];              // (NSUInteger)-1: Not found
    row_id = [people.Name find:@"Mary"];                // row = 1
    // @@EndExample@@

    // @@Example: advanced_search @@
    // Create query (current employees between 20 and 30 years old)
    PeopleTable_Query *q = [[[people where].Hired columnIsEqualTo:YES]
                                           .Age   columnIsBetween:20 and_:30];

    // Get number of matching entries
    NSUInteger cnt3 = [q countRows];                     // =&gt; 2
    NSLog(@"RowCount: %i", cnt3);

    // Get the average age (currently only a low-level interface)
    double avg = [q.Age avg];
    NSLog(@"Avg age: %f", avg);

    // Execute the query and return a table (view)
    PeopleTable_View *res = [q findAll];

    // fast emunaration on view
<<<<<<< HEAD
    for (PeopleTable_Row *c in res)
        NSLog(@"%@ is %lld years old", c.Name, c.Age);
=======
    for (PeopleTable_Row *r in res)
        NSLog(@"%@ is %lld years old", r.Name, r.Age);
>>>>>>> 8d17daef

    // @@EndExample@@

}

void sharedGroupFunc() {
    
    NSFileManager *fileManager = [NSFileManager defaultManager];
    NSError *error;
    [fileManager removeItemAtPath:@"people.tightdb" error:&error];

    // @@Example: transaction @@
    TDBContext *context = [TDBContext sharedGroupWithFile:@"people.tightdb"
                                                            withError:nil];

    // Start a write transaction
    [context writeWithBlock:^(TDBTransaction *transaction) {
        // Get a specific table from the group
        PeopleTable *table = [transaction getOrCreateTableWithName:@"employees"
                                                asTableClass:[PeopleTable class]];

        // Add a row
        [table addName:@"Bill" Age:53 Hired:YES];
        NSLog(@"Row added!");
        return YES; // Commit (NO would rollback)
    } withError:nil];

    // Start a read transaction
    [context readWithBlock:^(TDBTransaction *transaction) {
        // Get the table
        PeopleTable *table = [transaction getOrCreateTableWithName:@"employees"
                                                asTableClass:[PeopleTable class]];

        // Interate over all rows in table
        for (PeopleTable_Row *row in table) {
            NSLog(@"Name: %@", row.Name);
        }
    }];
    // @@EndExample@@
}


@implementation AppDelegate

- (BOOL)application:(UIApplication *)application didFinishLaunchingWithOptions:(NSDictionary *)launchOptions
{
    /* We want to clear out old state before running tutorial */
    NSFileManager *manager = [NSFileManager defaultManager];
    [manager removeItemAtPath:@"people.tightdb" error:nil];
    [manager removeItemAtPath:@"people_backup.tightdb" error:nil];

    tableFunc();
    sharedGroupFunc();
    return YES;
}

@end<|MERGE_RESOLUTION|>--- conflicted
+++ resolved
@@ -20,19 +20,11 @@
     // @@Example: insert_rows @@
 
     // Add a row
-<<<<<<< HEAD
-    PeopleTable_Row *cursor;
-    cursor = [people addEmptyRow];
-    cursor.Name  = @"John";
-    cursor.Age   = 21;
-    cursor.Hired = YES;
-=======
     PeopleTable_Row *row;
     row = [people addEmptyRow];
     row.Name  = @"John";
     row.Age   = 21;
     row.Hired = YES;
->>>>>>> 8d17daef
 
     // Add more rows
     [people appendRow:@{@"Name": @"Mary", @"Age": @76, @"Hired": @NO}];
@@ -116,13 +108,8 @@
     PeopleTable_View *res = [q findAll];
 
     // fast emunaration on view
-<<<<<<< HEAD
-    for (PeopleTable_Row *c in res)
-        NSLog(@"%@ is %lld years old", c.Name, c.Age);
-=======
     for (PeopleTable_Row *r in res)
         NSLog(@"%@ is %lld years old", r.Name, r.Age);
->>>>>>> 8d17daef
 
     // @@EndExample@@
 
