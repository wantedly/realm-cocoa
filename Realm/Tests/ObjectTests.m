--- conflicted
+++ resolved
@@ -614,40 +614,6 @@
     XCTAssertFalse(ageProperty.attributes & RLMPropertyAttributeIndexed, @"non-indexed property shouldn't have an index");
 }
 
-<<<<<<< HEAD
-- (void)testEquality
-{
-    IntObject *obj = [[IntObject alloc] init];
-    IntObject *otherObj = [[IntObject alloc] init];
-    BoolObject *boolObj = [[BoolObject alloc] init];
-
-    RLMRealm *realm = [RLMRealm defaultRealm];
-    RLMRealm *otherRealm = [self realmWithTestPath];
-
-    XCTAssertTrue([obj isEqual:obj], @"Same instance.");
-    XCTAssertFalse([obj isEqual:otherObj], @"Comparison outside of realm.");
-
-    [realm beginWriteTransaction];
-    [realm addObject: obj];
-    [realm commitWriteTransaction];
-
-    XCTAssertFalse([obj isEqual:otherObj], @"One in realm, the other is not.");
-    XCTAssertTrue([obj isEqual:[IntObject allObjects][0]], @"Same table and index.");
-
-    [otherRealm beginWriteTransaction];
-    [otherRealm addObject: otherObj];
-    [otherRealm commitWriteTransaction];
-
-    XCTAssertFalse([obj isEqual:otherObj], @"Different realms.");
-
-    [realm beginWriteTransaction];
-    [realm addObject: otherObj];
-    [realm addObject: boolObj];
-    [realm commitWriteTransaction];
-
-    XCTAssertFalse([obj isEqual:[IntObject allObjects][1]], @"Same table, different index.");
-    XCTAssertFalse([obj isEqual:[BoolObject allObjects][0]], @"Different tables.");
-=======
 - (void)testRetainedRealmObjectUnknownKey
 {
     IntObject *obj = [[IntObject alloc] init];
@@ -668,7 +634,40 @@
                                  @"NSUnknownKeyException");
     XCTAssertThrowsSpecificNamed([obj setObject:@0 forKeyedSubscript:@""], NSException,
                                  @"NSUnknownKeyException");
->>>>>>> 7ecfed61
+}
+
+- (void)testEquality
+{
+    IntObject *obj = [[IntObject alloc] init];
+    IntObject *otherObj = [[IntObject alloc] init];
+    BoolObject *boolObj = [[BoolObject alloc] init];
+
+    RLMRealm *realm = [RLMRealm defaultRealm];
+    RLMRealm *otherRealm = [self realmWithTestPath];
+
+    XCTAssertTrue([obj isEqual:obj], @"Same instance.");
+    XCTAssertFalse([obj isEqual:otherObj], @"Comparison outside of realm.");
+
+    [realm beginWriteTransaction];
+    [realm addObject: obj];
+    [realm commitWriteTransaction];
+
+    XCTAssertFalse([obj isEqual:otherObj], @"One in realm, the other is not.");
+    XCTAssertTrue([obj isEqual:[IntObject allObjects][0]], @"Same table and index.");
+
+    [otherRealm beginWriteTransaction];
+    [otherRealm addObject: otherObj];
+    [otherRealm commitWriteTransaction];
+
+    XCTAssertFalse([obj isEqual:otherObj], @"Different realms.");
+
+    [realm beginWriteTransaction];
+    [realm addObject: otherObj];
+    [realm addObject: boolObj];
+    [realm commitWriteTransaction];
+
+    XCTAssertFalse([obj isEqual:[IntObject allObjects][1]], @"Same table, different index.");
+    XCTAssertFalse([obj isEqual:[BoolObject allObjects][0]], @"Different tables.");
 }
 
 @end